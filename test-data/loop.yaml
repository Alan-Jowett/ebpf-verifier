# Copyright (c) Prevail Verifier contributors.
# SPDX-License-Identifier: MIT
---
test-case: while loop, unsigned gte
options: ["termination"]
pre: []

code:
  <start>: |
    r0 = 0
  <loop>: |
    if r0 >= 4 goto <out>
    r0 += 1
    goto <loop>
  <out>: |
    exit

post:
  - "r0.type=number"
  - "r0.svalue=4"
  - "r0.uvalue=4"
  - "r0.svalue=r0.uvalue"
  - "pc[1]=5"
  - "pc[1]=r0.svalue+1"
  - "pc[1]=r0.uvalue+1"
---
test-case: until loop, unsigned leq
options: ["termination"]
pre: []

code:
  <start>: |
    r0 = 0
  <loop>: |
    r0 += 1
    if r0 <= 3 goto <loop>
  <out>: |
    exit

post:
  - "r0.type=number"
  - "r0.svalue=4"
  - "r0.uvalue=4"
  - "r0.svalue=r0.uvalue"
  - "pc[1]=4"
  - "pc[1]=r0.svalue"
  - "pc[1]=r0.uvalue"
---
test-case: while loop, signed gte
options: ["termination"]
pre: []

code:
  <start>: |
    r0 = 0
  <loop>: |
    if r0 s>= 4 goto <out>
    r0 += 1
    goto <loop>
  <out>: |
    exit

post:
  - "r0.type=number"
  - "r0.svalue=4"
  - "r0.uvalue=4"
  - "r0.svalue=r0.uvalue"
  - "pc[1]=5"
  - "pc[1]=r0.svalue+1"
  - "pc[1]=r0.uvalue+1"
---
test-case: until loop, signed leq
options: ["termination"]

pre: []

code:
  <start>: |
    r0 = 0
  <loop>: |
    r0 += 1
    if r0 s<= 3 goto <loop>
  <out>: |
    exit

post:
  - "r0.type=number"
  - "r0.svalue=4"
  - "r0.uvalue=4"
  - "r0.svalue=r0.uvalue"
  - "pc[1]=4"
  - "pc[1]=r0.svalue"
  - "pc[1]=r0.uvalue"
---
test-case: loop with data dependence, unsigned leq
options: ["termination"]

pre: ["r1.type=number", "r2.type=number", "r3.type=number"]

code:
  <start>: |
    r0 = 0
  <loop>: |
    r0 += 1
    r1 += r2
    if r1 > r3 goto <out>
    if r0 <= 3 goto <loop>
  <out>: |
    exit

post:
  - "r0.type=number"
  - "r0.svalue=[1, 4]"
  - "r0.uvalue=[1, 4]"
  - "r0.svalue=r0.uvalue"
  - "r1.type=number"
  - "r2.type=number"
  - "r3.type=number"
  - "pc[1]=[1, 4]"
  - "pc[1]=r0.svalue"
  - "pc[1]=r0.uvalue"
---
test-case: while loop, eq
# options: ["termination"]
pre: []

code:
  <start>: |
    r0 = 0
  <loop>: |
    if r0 == 4 goto <out>
    r0 += 1
    goto <loop>
  <out>: |
    exit

post:
  - "r0.type=number"
  - "r0.svalue=4"
  - "r0.uvalue=4"
#  - "r0.svalue=r0.uvalue"
#  - "pc[1]=4"
#  - "pc[1]=r0.value"
---
test-case: until loop, neq
# options: ["termination"]

pre: []

code:
  <start>: |
    r0 = 0
  <loop>: |
    r0 += 1
    if r0 != 9 goto <loop>
  <out>: |
    exit

post:
  - "r0.type=number"
  - "r0.svalue=9"
  - "r0.uvalue=9"
#  - "r0.svalue=r0.uvalue"
#  - "pc[1]=9"
#  - "pc[1]=r0.value"
---
test-case: simple infinite loop, neq
options: ["termination"]

pre: []

code:
  <start>: |
    r0 = 0
  <loop>: |
    r0 += 2
    if r0 != 9 goto <loop>
  <out>: |
    exit

post:
  - "r0.type=number"
  - "r0.svalue=9"
  - "r0.uvalue=9"
  # - "r0.svalue=r0.uvalue"
  - "pc[1]=[1, +oo]"

messages:
  - "1 (counter): Loop counter is too large (pc[1] < 100000)"

---
test-case: realistic forward loop
options: ["termination"]

pre: [
  "meta_offset=[-4098, 0]",
  "packet_size=[0, 65534]",
  "r1.ctx_offset=0", "r1.svalue=[1, 2147418112]", "r1.type=ctx",
]

code:
  <start>: |
    r0 = 0
    r2 = *(u32 *)(r1 + 4)
    r1 = *(u32 *)(r1 + 0)
    assume r2 != r1
    r2 -= r1
    r3 = 0
    r0 = 0
  #    r2 <<= 32; this fails with "11: Upper bound must be at most packet_size (valid_access(r4.offset, width=1) for read)"
  #    r2 >>= 32
  <loop>: |
    r4 = r1
    r4 += r3
    r4 = *(u8 *)(r4 + 0)
    r0 += r4
    r3 += 1
    if r4 == r3 goto <exit>
    assume r2 > r3
    goto <loop>
  <exit>: |
    exit

post:
  - meta_offset=[-oo, 0]
  - packet_size=[1, 65534]
  - packet_size=r2.svalue
  - packet_size=r2.uvalue
  - pc[7]-packet_size<=0
  - pc[7]-r2.svalue<=0
  - pc[7]-r2.uvalue<=0
  - pc[7]=[1, 255]
  - pc[7]=r3.svalue
  - pc[7]=r3.uvalue
  - pc[7]=r4.svalue
  - pc[7]=r4.uvalue
  - r0.type=number
  - r1.packet_offset=0
  - r1.svalue=[4098, 2147418112]
  - r1.type=packet
  - r2.svalue=[1, 65534]
  - r2.svalue=r2.uvalue
  - r2.type=number
  - r2.uvalue=[1, 65534]
  - r3.svalue-packet_size<=0
  - r3.svalue-r2.svalue<=0
  - r3.svalue-r2.uvalue<=0
  - r3.svalue=[1, 255]
  - r3.svalue=r3.uvalue
  - r3.svalue=r4.svalue
  - r3.svalue=r4.uvalue
  - r3.type=number
  - r3.uvalue-packet_size<=0
  - r3.uvalue-r2.svalue<=0
  - r3.uvalue-r2.uvalue<=0
  - r3.uvalue=[1, 255]
  - r3.uvalue=r4.svalue
  - r3.uvalue=r4.uvalue
  - r4.svalue-packet_size<=0
  - r4.svalue-r2.svalue<=0
  - r4.svalue-r2.uvalue<=0
  - r4.svalue=[1, 255]
  - r4.svalue=r4.uvalue
  - r4.type=number
  - r4.uvalue-packet_size<=0
  - r4.uvalue-r2.svalue<=0
  - r4.uvalue-r2.uvalue<=0
  - r4.uvalue=[1, 255]

---
test-case: simple infinite loop, less than
options: ["termination"]

pre: []

code:
  <start>: |
    r0 = 0
    if r0 < 1 goto <start>
    exit

post: []

messages:
  - "1:2: Code is unreachable after 1:2"
  - "0 (counter): Loop counter is too large (pc[0] < 100000)"
---
test-case: simple infinite loop, less than or equal
options: ["termination"]

pre: []

code:
  <start>: |
    r0 = 0
    if r0 <= 1 goto <start>
    exit

post: []

messages:
  - "1:2: Code is unreachable after 1:2"
  - "0 (counter): Loop counter is too large (pc[0] < 100000)"

---
test-case: simple infinite loop, equal
options: ["termination"]

pre: []

code:
  <start>: |
    r0 = 0
    if r0 == 0 goto <start>
    exit

post: []

messages:
  - "1:2: Code is unreachable after 1:2"
  - "0 (counter): Loop counter is too large (pc[0] < 100000)"

---
test-case: simple infinite loop, greater than
options: ["termination"]

pre: []

code:
  <start>: |
    r0 = 1
    if r0 > 0 goto <start>
    exit

post: []

messages:
  - "1:2: Code is unreachable after 1:2"
  - "0 (counter): Loop counter is too large (pc[0] < 100000)"

---
test-case: simple infinite loop, greater than or equal
options: ["termination"]

pre: []

code:
  <start>: |
    r0 = 1
    if r0 >= 0 goto <start>
    exit

post: []

messages:
  - "1:2: Code is unreachable after 1:2"
  - "0 (counter): Loop counter is too large (pc[0] < 100000)"
---
test-case: infinite loop with multiple exits
options: ["termination"]
pre: []
code:
  <start>: |
    r0 = 1
    if r0 > 0 goto <loop1>
    exit
  <loop1>: |
    if r0 < 2 goto <start>
    exit
post: []
messages:
  - "1:2: Code is unreachable after 1:2"
  - "3:4: Code is unreachable after 3:4"
  - "0 (counter): Loop counter is too large (pc[0] < 100000)"

---
# Note: This test case terminates after 1000001 iterations, but the verifier assumes that the loop is infinite
# because it is greater than the default limit of 1000000 iterations.
test-case: very large loop > 1M iterations
options: ["termination"]
pre: [r0.type=number, r0.svalue=0, r0.uvalue=0]
code:
  <start>: |
    r0 += 1
    if r0 < 1000001 goto <start>
  <out>: |
    exit
post:
  - "pc[0]=1000001"
  - "pc[0]=r0.svalue"
  - "pc[0]=r0.uvalue"
  - "r0.svalue=1000001"
  - "r0.svalue=r0.uvalue"
  - "r0.type=number"
  - "r0.uvalue=1000001"
messages:
  - "0 (counter): Loop counter is too large (pc[0] < 100000)"

---
test-case: possible infinite loop
options: ["termination"]

pre: [r0.type=number]
code:
  <start>: |
    if r0 > 0 goto <start>
    exit

post:
  - "pc[0]=[1, +oo]"
  - "r0.svalue=0"
  - "r0.uvalue=0"
  - "r0.type=number"

messages:
  - "0 (counter): Loop counter is too large (pc[0] < 100000)"

---
# Check for case where there are backwards jumps that don't form a loop.
test-case: non-loop backwards jump
options: ["termination"]

pre: [r0.type=number]
code:
  <start>: |
    r0 = 1
    goto <two>
  <one>: |
    r0 += 1
    exit
  <two>: |
    r0 += 1
    goto <one>

post:
  - "r0.svalue=3"
  - "r0.uvalue=3"
  - "r0.type=number"

messages: []

---
# Nested loops with inner infinite loop
test-case: nested loops with inner infinite loop
options: ["termination"]

pre:
  - "r0.type=number"
  - "r0.svalue=0"
  - "r0.uvalue=0"
code:
  <start>: |
    r0 += 1
    if r0 > 10 goto <out>
  <inner>: |
    if r0 > 0 goto <inner>
  <out>: |
    exit

post: []

messages:
  - "1:3: Code is unreachable after 1:3"
<<<<<<< HEAD
  - "2: Loop counter is too large (pc[2] < 100000)"
  - "2:3: Code is unreachable after 2:3"

---
# Issue: https://github.com/vbpf/ebpf-verifier/issues/785
# The verifier incorrectly assumes that the loop is infinite.
test-case: Count down loop - incorrectly passes
options: ["termination"]

pre: []

code:
  <start>: |
    r0 = 0
    r1 = 10
  <loop>: |
    r1 -= 1
    if r1 > 1 goto <loop>
    exit

post:
  - pc[2]=[1, +oo]
  - r0.svalue=0
  - r0.type=number
  - r0.uvalue=0
  - r1.svalue=[0, 1]
  - r1.type=number
  - r1.uvalue=[0, 1]

messages:
  - "2: Loop counter is too large (pc[2] < 100000)"

---
test-case: Count up loop
options: ["termination"]

pre: []

code:
  <start>: |
    r0 = 0
    r1 = 0
  <loop>: |
    r1 += 1
    if r1 < 10 goto <loop>
    exit

post:
  - r0.svalue=0
  - r0.type=number
  - r0.uvalue=0
  - r1.svalue=10
  - r1.type=number
  - r1.uvalue=10
  - r1.svalue=r1.uvalue
  - pc[2]=10
  - pc[2]=r1.svalue
  - pc[2]=r1.uvalue

messages: []
=======
  - "2 (counter): Loop counter is too large (pc[2] < 100000)"
  - "2:3: Code is unreachable after 2:3"
>>>>>>> 455555ba
<|MERGE_RESOLUTION|>--- conflicted
+++ resolved
@@ -461,8 +461,7 @@
 
 messages:
   - "1:3: Code is unreachable after 1:3"
-<<<<<<< HEAD
-  - "2: Loop counter is too large (pc[2] < 100000)"
+  - "2 (counter): Loop counter is too large (pc[2] < 100000)"
   - "2:3: Code is unreachable after 2:3"
 
 ---
@@ -521,8 +520,4 @@
   - pc[2]=r1.svalue
   - pc[2]=r1.uvalue
 
-messages: []
-=======
-  - "2 (counter): Loop counter is too large (pc[2] < 100000)"
-  - "2:3: Code is unreachable after 2:3"
->>>>>>> 455555ba
+messages: []